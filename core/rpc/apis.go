--- conflicted
+++ resolved
@@ -263,11 +263,7 @@
 	if _, err := abi.JSON(strings.NewReader(args.Data)); err != nil {
 		return err
 	}
-<<<<<<< HEAD
 	return r.db.AddContractABI(*args.Address, args.Data)
-=======
-	return r.contractTemplateManager.AddContractABI(address, data)
->>>>>>> 999e2e7d
 }
 
 func (r *RPCAPIs) GetABI(req *http.Request, address *common.Address, reply *string) error {
@@ -284,11 +280,7 @@
 	if err := json.Unmarshal([]byte(args.Data), &storageAbi); err != nil {
 		return errors.New("invalid JSON: " + err.Error())
 	}
-<<<<<<< HEAD
 	return r.db.AddStorageLayout(*args.Address, args.Data)
-=======
-	return r.contractTemplateManager.AddStorageLayout(address, data)
->>>>>>> 999e2e7d
 }
 
 func (r *RPCAPIs) GetStorageABI(req *http.Request, address *common.Address, reply *string) error {
