package rpc

import (
	"context"
	"fmt"
	"net/http"
	"sync"
	"time"

	"github.com/gorilla/rpc/v2"
	"github.com/gorilla/rpc/v2/json"
	"github.com/rs/cors"

	"quorumengineering/quorum-report/database"
	"quorumengineering/quorum-report/log"
	"quorumengineering/quorum-report/types"
)

const (
	ReadTimeout  = 30 * time.Second
	WriteTimeout = 30 * time.Second
	IdleTimeout  = 120 * time.Second
)

type RPCService struct {
	cors        []string
	httpAddress string
	db          database.Database

	httpServer *http.Server

	httpServerErrorChannel chan error
	shutdownWg             sync.WaitGroup
}

<<<<<<< HEAD
func NewRPCService(db database.Database, config types.ReportingConfig, backendErrorChan chan error) *RPCService {
=======
func NewRPCService(db database.Database, config types.ReportingConfig) *RPCService {
	apis := []ethRPC.API{
		{
			"reporting",
			"1.0",
			NewRPCAPIs(db, NewDefaultContractManager(db)),
			true,
		},
	}
>>>>>>> 999e2e7d
	return &RPCService{
		cors:        config.Server.RPCCorsList,
		httpAddress: config.Server.RPCAddr,
		db:          db,

		httpServerErrorChannel: backendErrorChan,
	}
}

func (r *RPCService) Start() error {
	log.Info("Starting JSON-RPC server")

	jsonrpcServer := rpc.NewServer()
	jsonrpcServer.RegisterCodec(json.NewCodec(), "application/json")
	if err := jsonrpcServer.RegisterService(NewRPCAPIs(r.db), "reporting"); err != nil {
		return err
	}

	serverWithCors := cors.New(cors.Options{AllowedOrigins: r.cors}).Handler(jsonrpcServer)
	r.httpServer = &http.Server{
		Addr:    r.httpAddress,
		Handler: serverWithCors,

		ReadTimeout:  ReadTimeout,
		WriteTimeout: WriteTimeout,
		IdleTimeout:  IdleTimeout,
	}

	r.shutdownWg.Add(1)
	go func() {
		defer r.shutdownWg.Done()
		if err := r.httpServer.ListenAndServe(); err != http.ErrServerClosed {
			log.Error("Unable to start JSON-RPC server", "err", err)
			r.httpServerErrorChannel <- err
		}
	}()

	log.Info("JSON-RPC HTTP endpoint opened", "url", fmt.Sprintf("http://%s", r.httpServer.Addr))
	return nil
}

func (r *RPCService) Stop() {
	log.Info("Stopping JSON-RPC server")
	ctx, cancel := context.WithTimeout(context.Background(), 5*time.Second)
	defer cancel()

	if r.httpServer != nil {
		if err := r.httpServer.Shutdown(ctx); err != nil {
			log.Error("JSON-RPC server shutdown failed", "err", err)
		}
		r.shutdownWg.Wait()
	}

	log.Info("RPC HTTP endpoint closed", "url", fmt.Sprintf("http://%s", r.httpServer.Addr))
	log.Info("RPC service stopped")
}<|MERGE_RESOLUTION|>--- conflicted
+++ resolved
@@ -33,19 +33,7 @@
 	shutdownWg             sync.WaitGroup
 }
 
-<<<<<<< HEAD
 func NewRPCService(db database.Database, config types.ReportingConfig, backendErrorChan chan error) *RPCService {
-=======
-func NewRPCService(db database.Database, config types.ReportingConfig) *RPCService {
-	apis := []ethRPC.API{
-		{
-			"reporting",
-			"1.0",
-			NewRPCAPIs(db, NewDefaultContractManager(db)),
-			true,
-		},
-	}
->>>>>>> 999e2e7d
 	return &RPCService{
 		cors:        config.Server.RPCCorsList,
 		httpAddress: config.Server.RPCAddr,
@@ -60,7 +48,7 @@
 
 	jsonrpcServer := rpc.NewServer()
 	jsonrpcServer.RegisterCodec(json.NewCodec(), "application/json")
-	if err := jsonrpcServer.RegisterService(NewRPCAPIs(r.db), "reporting"); err != nil {
+	if err := jsonrpcServer.RegisterService(NewRPCAPIs(r.db, NewDefaultContractManager(r.db)), "reporting"); err != nil {
 		return err
 	}
 
