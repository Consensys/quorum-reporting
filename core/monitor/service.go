--- conflicted
+++ resolved
@@ -31,13 +31,8 @@
 		db:           db,
 		quorumClient: quorumClient,
 		blockMonitor: NewBlockMonitor(db, quorumClient, consensus, batchWriteChan),
-<<<<<<< HEAD
-		batchWriter:  NewBatchWriter(batchWriteChan, db),
+		batchWriter:  NewBatchWriter(db, batchWriteChan, tuningConfig.BlockProcessingFlushPeriod),
 		totalWorkers: 3 * runtime.NumCPU(),
-=======
-		batchWriter:  NewBatchWriter(db, batchWriteChan, tuningConfig.BlockProcessingFlushPeriod),
-		totalWorkers: 3 * uint64(runtime.NumCPU()),
->>>>>>> 5cb9674e
 	}
 }
 
