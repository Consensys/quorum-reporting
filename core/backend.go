--- conflicted
+++ resolved
@@ -76,10 +76,7 @@
 			initialAddresses = append(initialAddresses, address.Address)
 		}
 	}
-<<<<<<< HEAD
-=======
 	// bulk update initial addresses without from
->>>>>>> 8ef9b620
 	if err := db.AddAddresses(initialAddresses); err != nil {
 		return nil, err
 	}
