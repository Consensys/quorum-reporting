--- conflicted
+++ resolved
@@ -56,23 +56,18 @@
 	}
 	db := database.NewMemoryDB()
 	lastPersisted := db.GetLastPersistedBlockNumber()
-	if len(flags.Addresses) > 0 {
-		err = db.AddAddresses(flags.Addresses)
+	if len(config.Reporting.Addresses) > 0 {
+		err = db.AddAddresses(config.Reporting.Addresses)
 		if err != nil {
 			return nil, err
 		}
 	}
 	return &Backend{
-<<<<<<< HEAD
+		lastPersisted: lastPersisted,
+		rpc:           rpc.NewRPCService(db, config.Reporting.RPCAddr, config.Reporting.RPCVHosts, config.Reporting.RPCCorsList),
 		monitor: monitor.NewMonitorService(db, quorumClient),
 		filter:  filter.NewFilterService(db, config.Reporting.Addresses),
 		rpc:     rpc.NewRPCService(db, config.Reporting.RPCAddr, config.Reporting.RPCVHosts, config.Reporting.RPCCorsList),
-=======
-		lastPersisted: lastPersisted,
-		monitor:       monitor.NewMonitorService(db, quorumClient),
-		filter:        filter.NewFilterService(db),
-		rpc:           rpc.NewRPCService(db, flags.RPCAddress, flags.RPCVHOSTS, flags.RPCCORS),
->>>>>>> 556a4cff
 	}, nil
 }
 
